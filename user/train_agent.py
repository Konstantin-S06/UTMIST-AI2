'''
TRAINING: AGENT

This file contains all the types of Agent classes, the Reward Function API, and the built-in train function from our multi-agent RL API for self-play training.
- All of these Agent classes are each described below.

Running this file will initiate the training function, and will:
a) Start training from scratch
b) Continue training from a specific timestep given an input `file_path`
'''

# -------------------------------------------------------------------
# ----------------------------- IMPORTS -----------------------------
# -------------------------------------------------------------------

import torch
from torch.nn import functional as F
from torch import nn as nn
import numpy as np
import pygame
from stable_baselines3 import A2C, PPO, SAC, DQN, DDPG, TD3, HER
from sb3_contrib import RecurrentPPO
from stable_baselines3.common.base_class import BaseAlgorithm
from stable_baselines3.common.torch_layers import BaseFeaturesExtractor

from environment.agent import *
from typing import Optional, Type, List, Tuple

# -------------------------------------------------------------------------
# ----------------------------- AGENT CLASSES -----------------------------
# -------------------------------------------------------------------------

class SB3Agent(Agent):
    '''
    SB3Agent:
    - Defines an AI Agent that takes an SB3 class input for specific SB3 algorithm (e.g. PPO, SAC)
    Note:
    - For all SB3 classes, if you'd like to define your own neural network policy you can modify the `policy_kwargs` parameter in `self.sb3_class()` or make a custom SB3 `BaseFeaturesExtractor`
    You can refer to this for Custom Policy: https://stable-baselines3.readthedocs.io/en/master/guide/custom_policy.html
    '''
    def __init__(
            self,
            sb3_class: Optional[Type[BaseAlgorithm]] = PPO,
            file_path: Optional[str] = None
    ):
        self.sb3_class = sb3_class
        super().__init__(file_path)

    def _initialize(self) -> None:
        if self.file_path is None:
            self.model = self.sb3_class("MlpPolicy", self.env, verbose=0, n_steps=30*90*3, batch_size=128, ent_coef=0.01)
            del self.env
        else:
            self.model = self.sb3_class.load(self.file_path)

    def _gdown(self) -> str:
        # Call gdown to your link
        return

    #def set_ignore_grad(self) -> None:
        #self.model.set_ignore_act_grad(True)

    def predict(self, obs):
        action, _ = self.model.predict(obs)
        return action

    def save(self, file_path: str) -> None:
        self.model.save(file_path, include=['num_timesteps'])

    def learn(self, env, total_timesteps, log_interval: int = 1, verbose=0):
        self.model.set_env(env)
        self.model.verbose = verbose
        self.model.learn(
            total_timesteps=total_timesteps,
            log_interval=log_interval,
        )

class RecurrentPPOAgent(Agent):
    '''
    RecurrentPPOAgent:
    - Defines an RL Agent that uses the Recurrent PPO (LSTM+PPO) algorithm
    '''
    def __init__(
            self,
            file_path: Optional[str] = None
    ):
        super().__init__(file_path)
        self.lstm_states = None
        self.episode_starts = np.ones((1,), dtype=bool)

    def _initialize(self) -> None:
        if self.file_path is None:
            policy_kwargs = {
                'activation_fn': nn.ReLU,
                'lstm_hidden_size': 512,
                'net_arch': [dict(pi=[32, 32], vf=[32, 32])],
                'shared_lstm': True,
                'enable_critic_lstm': False,
                'share_features_extractor': True,

            }
            self.model = RecurrentPPO("MlpLstmPolicy",
                                      self.env,
                                      verbose=0,
                                      n_steps=30*90*20,
                                      batch_size=16,
                                      ent_coef=0.01,
                                      policy_kwargs=policy_kwargs)
            del self.env
        else:
            self.model = RecurrentPPO.load(self.file_path)

    def reset(self) -> None:
        self.episode_starts = True

    def predict(self, obs):
        action, self.lstm_states = self.model.predict(obs, state=self.lstm_states, episode_start=self.episode_starts, deterministic=True)
        if self.episode_starts: self.episode_starts = False
        return action

    def save(self, file_path: str) -> None:
        self.model.save(file_path)

    def learn(self, env, total_timesteps, log_interval: int = 2, verbose=0):
        self.model.set_env(env)
        self.model.verbose = verbose
        self.model.learn(total_timesteps=total_timesteps, log_interval=log_interval)

class BasedAgent(Agent):
    '''
    BasedAgent:
    - Defines a hard-coded Agent that predicts actions based on if-statements. Interesting behaviour can be achieved here.
    - The if-statement algorithm can be developed within the `predict` method below.
    '''
    def __init__(
            self,
            *args,
            **kwargs
    ):
        super().__init__(*args, **kwargs)
        self.time = 0

    def predict(self, obs):
        self.time += 1
        pos = self.obs_helper.get_section(obs, 'player_pos')
        opp_pos = self.obs_helper.get_section(obs, 'opponent_pos')
        opp_KO = self.obs_helper.get_section(obs, 'opponent_state') in [5, 11]
        action = self.act_helper.zeros()

        # If off the edge, come back
        if pos[0] > 10.67/2:
            action = self.act_helper.press_keys(['a'])
        elif pos[0] < -10.67/2:
            action = self.act_helper.press_keys(['d'])
        elif not opp_KO:
            # Head toward opponent
            if (opp_pos[0] > pos[0]):
                action = self.act_helper.press_keys(['d'])
            else:
                action = self.act_helper.press_keys(['a'])

        # Note: Passing in partial action
        # Jump if below map or opponent is above you
        if (pos[1] > 1.6 or pos[1] > opp_pos[1]) and self.time % 2 == 0:
            action = self.act_helper.press_keys(['space'], action)

        # Attack if near
        if (pos[0] - opp_pos[0])**2 + (pos[1] - opp_pos[1])**2 < 4.0:
            action = self.act_helper.press_keys(['j'], action)
        return action

class UserInputAgent(Agent):
    '''
    UserInputAgent:
    - Defines an Agent that performs actions entirely via real-time player input
    '''
    def __init__(
            self,
            *args,
            **kwargs
    ):
        super().__init__(*args, **kwargs)

    def predict(self, obs):
        action = self.act_helper.zeros()

        keys = pygame.key.get_pressed()
        if keys[pygame.K_w]:
            action = self.act_helper.press_keys(['w'], action)
        if keys[pygame.K_a]:
            action = self.act_helper.press_keys(['a'], action)
        if keys[pygame.K_s]:
            action = self.act_helper.press_keys(['s'], action)
        if keys[pygame.K_d]:
            action = self.act_helper.press_keys(['d'], action)
        if keys[pygame.K_SPACE]:
            action = self.act_helper.press_keys(['space'], action)
        # h j k l
        if keys[pygame.K_h]:
            action = self.act_helper.press_keys(['h'], action)
        if keys[pygame.K_j]:
            action = self.act_helper.press_keys(['j'], action)
        if keys[pygame.K_k]:
            action = self.act_helper.press_keys(['k'], action)
        if keys[pygame.K_l]:
            action = self.act_helper.press_keys(['l'], action)
        if keys[pygame.K_g]:
            action = self.act_helper.press_keys(['g'], action)

        return action

class ClockworkAgent(Agent):
    '''
    ClockworkAgent:
    - Defines an Agent that performs sequential steps of [duration, action]
    '''
    def __init__(
            self,
            action_sheet: Optional[List[Tuple[int, List[str]]]] = None,
            *args,
            **kwargs
    ):
        super().__init__(*args, **kwargs)

        self.steps = 0
        self.current_action_end = 0  # Tracks when the current action should stop
        self.current_action_data = None  # Stores the active action
        self.action_index = 0  # Index in the action sheet

        if action_sheet is None:
            self.action_sheet = [
                (10, ['a']),
                (1, ['l']),
                (20, ['a']),
                (3, ['a', 'j']),
                (15, ['space']),
            ]
        else:
            self.action_sheet = action_sheet

    def predict(self, obs):
        """
        Returns an action vector based on the predefined action sheet.
        """
        # Check if the current action has expired
        if self.steps >= self.current_action_end and self.action_index < len(self.action_sheet):
            hold_time, action_data = self.action_sheet[self.action_index]
            self.current_action_data = action_data  # Store the action
            self.current_action_end = self.steps + hold_time  # Set duration
            self.action_index += 1  # Move to the next action

        # Apply the currently active action
        action = self.act_helper.press_keys(self.current_action_data)
        self.steps += 1  # Increment step counter
        return action

class MLPPolicy(nn.Module):
    def __init__(self, obs_dim: int = 64, action_dim: int = 10, hidden_dim: int = 64):
        """
        A 3-layer MLP policy:
        obs -> Linear(hidden_dim) -> ReLU -> Linear(hidden_dim) -> ReLU -> Linear(action_dim)
        """
        super(MLPPolicy, self).__init__()

        # Input layer
        self.fc1 = nn.Linear(obs_dim, hidden_dim, dtype=torch.float32)
        # Hidden layer
        self.fc2 = nn.Linear(hidden_dim, hidden_dim, dtype=torch.float32)
        # Output layer
        self.fc3 = nn.Linear(hidden_dim, hidden_dim, dtype=torch.float32)

    def forward(self, obs):
        """
        obs: [batch_size, obs_dim]
        returns: [batch_size, action_dim]
        """
        x = F.relu(self.fc1(obs))
        x = F.relu(self.fc2(x))
        return self.fc3(x)

class MLPExtractor(BaseFeaturesExtractor):
    '''
    Class that defines an MLP Base Features Extractor
    '''
    def __init__(self, observation_space = 64, features_dim: int = 64, hidden_dim: int = 64):
        super(MLPExtractor, self).__init__(observation_space, features_dim)
        self.model = MLPPolicy(
            obs_dim=observation_space.shape[0],
            action_dim=10,
            hidden_dim=hidden_dim,
        )

    def forward(self, obs: torch.Tensor) -> torch.Tensor:
        return self.model(obs)

    @classmethod
    def get_policy_kwargs(cls, features_dim: int = 64, hidden_dim: int = 64) -> dict:
        return dict(
            features_extractor_class=cls,
            features_extractor_kwargs=dict(features_dim=features_dim, hidden_dim=hidden_dim) #NOTE: features_dim = 10 to match action space output
        )

class CustomAgent(Agent):
    def __init__(self, sb3_class: Optional[Type[BaseAlgorithm]] = PPO, file_path: str = None, extractor: BaseFeaturesExtractor = None):
        self.sb3_class = sb3_class
        self.extractor = extractor
        super().__init__(file_path)

    def _initialize(self) -> None:
        if self.file_path is None:
            self.model = self.sb3_class("MlpPolicy", self.env, policy_kwargs=self.extractor.get_policy_kwargs(), verbose=0, n_steps=30*90*3, batch_size=128, ent_coef=0.01)
            del self.env
        else:
            self.model = self.sb3_class.load(self.file_path)

    def _gdown(self) -> str:
        # Call gdown to your link
        return

    #def set_ignore_grad(self) -> None:
        #self.model.set_ignore_act_grad(True)

    def predict(self, obs):
        action, _ = self.model.predict(obs)
        return action

    def save(self, file_path: str) -> None:
        self.model.save(file_path, include=['num_timesteps'])

    def learn(self, env, total_timesteps, log_interval: int = 1, verbose=0):
        self.model.set_env(env)
        self.model.verbose = verbose
        self.model.learn(
            total_timesteps=total_timesteps,
            log_interval=log_interval,
        )

# --------------------------------------------------------------------------------
# ----------------------------- REWARD FUNCTIONS API -----------------------------
# --------------------------------------------------------------------------------

'''
Example Reward Functions:
- Find more [here](https://colab.research.google.com/drive/1qMs336DclBwdn6JBASa5ioDIfvenW8Ha?usp=sharing#scrollTo=-XAOXXMPTiHJ).
'''

def base_height_l2(
    env: WarehouseBrawl,
    target_height: float,
    obj_name: str = 'player'
) -> float:
    """Penalize asset height from its target using L2 squared kernel.

    Note:
        For flat terrain, target height is in the world frame. For rough terrain,
        sensor readings can adjust the target height to account for the terrain.
    """
    # Extract the used quantities (to enable type-hinting)
    obj: GameObject = env.objects[obj_name]

    # Compute the L2 squared penalty
    return (obj.body.position.y - target_height)**2

class RewardMode(Enum):
    ASYMMETRIC_OFFENSIVE = 0
    SYMMETRIC = 1
    ASYMMETRIC_DEFENSIVE = 2

def damage_interaction_reward(
    env: WarehouseBrawl,
    mode: RewardMode = RewardMode.SYMMETRIC,
) -> float:
    """
    Computes the reward based on damage interactions between players.

    Modes:
    - ASYMMETRIC_OFFENSIVE (0): Reward is based only on damage dealt to the opponent
    - SYMMETRIC (1): Reward is based on both dealing damage to the opponent and avoiding damage
    - ASYMMETRIC_DEFENSIVE (2): Reward is based only on avoiding damage

    Args:
        env (WarehouseBrawl): The game environment
        mode (DamageRewardMode): Reward mode, one of DamageRewardMode

    Returns:
        float: The computed reward.
    """
    # Getting player and opponent from the enviornment
    player: Player = env.objects["player"]
    opponent: Player = env.objects["opponent"]

    # Reward dependent on the mode
    damage_taken = player.damage_taken_this_frame
    damage_dealt = opponent.damage_taken_this_frame

    if mode == RewardMode.ASYMMETRIC_OFFENSIVE:
        reward = damage_dealt
    elif mode == RewardMode.SYMMETRIC:
        reward = damage_dealt - damage_taken
    elif mode == RewardMode.ASYMMETRIC_DEFENSIVE:
        reward = -damage_taken
    else:
        raise ValueError(f"Invalid mode: {mode}")

    return reward / 140


# In[ ]:


def danger_zone_reward(
    env: WarehouseBrawl,
    zone_penalty: int = 1,
    zone_height: float = 4.2
) -> float:
    """
    Applies a penalty for every time frame player surpases a certain height threshold in the environment.

    Args:
        env (WarehouseBrawl): The game environment.
        zone_penalty (int): The penalty applied when the player is in the danger zone.
        zone_height (float): The height threshold defining the danger zone.

    Returns:
        float: The computed penalty as a tensor.
    """
    # Get player object from the environment
    player: Player = env.objects["player"]

    # Apply penalty if the player is in the danger zone
    reward = -zone_penalty if player.body.position.y >= zone_height else 0.0

    return reward * env.dt

def in_state_reward(
    env: WarehouseBrawl,
    desired_state: Type[PlayerObjectState]=BackDashState,
) -> float:
    """
    Applies a penalty for every time frame player surpases a certain height threshold in the environment.

    Args:
        env (WarehouseBrawl): The game environment.
        zone_penalty (int): The penalty applied when the player is in the danger zone.
        zone_height (float): The height threshold defining the danger zone.

    Returns:
        float: The computed penalty as a tensor.
    """
    # Get player object from the environment
    player: Player = env.objects["player"]

    # Apply penalty if the player is in the danger zone
    reward = 1 if isinstance(player.state, desired_state) else 0.0

    return reward * env.dt

def head_to_middle_reward(
    env: WarehouseBrawl,
) -> float:
    """
    Applies a penalty for every time frame player surpases a certain height threshold in the environment.

    Args:
        env (WarehouseBrawl): The game environment.
        zone_penalty (int): The penalty applied when the player is in the danger zone.
        zone_height (float): The height threshold defining the danger zone.

    Returns:
        float: The computed penalty as a tensor.
    """
    # Get player object from the environment
    player: Player = env.objects["player"]

    # Apply penalty if the player is in the danger zone
    multiplier = -1 if player.body.position.x > 0 else 1
    reward = multiplier * (player.body.position.x - player.prev_x)

    return reward

def head_to_opponent(
    env: WarehouseBrawl,
) -> float:

    # Get player object from the environment
    player: Player = env.objects["player"]
    opponent: Player = env.objects["opponent"]

    # Apply penalty if the player is in the danger zone
    multiplier = -1 if player.body.position.x > opponent.body.position.x else 1
    reward = multiplier * (player.body.position.x - player.prev_x)

    return reward

def on_win_reward(env: WarehouseBrawl, agent: str) -> float:
    if agent == 'player':
        return 1.0
    else:
        return -1.0

def on_knockout_reward(env: WarehouseBrawl, agent: str) -> float:
    if agent == 'player':
        return -1.0
    else:
        return 1.0

def on_equip_reward(env: WarehouseBrawl, agent: str) -> float:
    if agent == "player":
        if env.objects["player"].weapon == "Hammer":
            return 2.0
        elif env.objects["player"].weapon == "Spear":
            return 1.0
    return 0.0


def smart_attack_reward(env: WarehouseBrawl) -> float:
    """Reward attacking when the opponent is near, punish otherweise."""
    player: Player = env.objects["player"]
    opponent: Player = env.objects["opponent"]

    dx = player.body.position.x - opponent.body.position.x
    dy = player.body.position.y - opponent.body.position.y
    distance = math.sqrt(dx**2 + dy**2)
    is_attacking = isinstance(player.state, AttackState)

    if is_attacking and distance <= 0.5:
        if opponent.damage_taken_this_frame > 0:
            return 1 * env.dt
        else:
            return 1 * env.dt
    elif is_attacking and distance > 0.5:
        return -3.0 * env.dt
    return 0.0



def using_correct_attack_reward(env: WarehouseBrawl) -> float:
    """Reward using attacks appropriate for the opponent's relative position."""
    player: Player = env.objects["player"]
    opponent: Player = env.objects["opponent"]

    if not isinstance(player.state, AttackState):
        return 0.0

    # Determine the relative position of the opponent
    dx = opponent.body.position.x - player.body.position.x
    dy = opponent.body.position.y - player.body.position.y
    x = player.body.position.x

    # Determine the intended attack direction based on input
    keys = player.input.key_status
    up    = keys["W"].held
    down  = keys["S"].held
    left  = keys["A"].held
    right = keys["D"].held

    if up and right:
        attack_direction = "diagonal_up_right"
    elif up and left:
        attack_direction = "diagonal_up_left"
    elif down and right:
        attack_direction = "diagonal_down_right"
    elif down and left:
        attack_direction = "diagonal_down_left"
    elif up:
        attack_direction = "up"
    elif down:
        attack_direction = "down"
    elif right or left:
        attack_direction = "horizontal"
    else:
        attack_direction = "neutral"

    # Check if attack matches opponent's relative position

    if dy < -0.1 and abs(dx) > 0.5:
        if attack_direction in ["diagonal_up_right", "diagonal_up_left"] and opponent.damage_taken_this_frame > 0:
            if abs(x) < 6 and abs(x) > 3:
                return 5.0 * env.dt
    elif dy < -0.1 and abs(dx) <= 0.5:  # opponent above
        if attack_direction in ["up"] and opponent.damage_taken_this_frame > 0:
            if abs(x) < 7 and abs(x) > 2:
                return 5.0 * env.dt
    elif dy > 0.1 and abs(dx) > 0.5:  
        if attack_direction in ["diagonal_down_right", "diagonal_down_left"] and opponent.damage_taken_this_frame > 0:
            if abs(x) < 6 and abs(x) > 3:
                return 5.0 * env.dt
    elif dy > 0.1 and abs(dx) > 0.5:  
        if attack_direction in ["down"] and opponent.damage_taken_this_frame > 0:
            if abs(x) < 7 and abs(x) > 2:
                return 5.0 * env.dt
    else:  # opponent roughly at same height
        if attack_direction in ["horizontal", "neutral"] and opponent.damage_taken_this_frame > 0:
            if abs(x) < 6 and abs(x) > 3 or player.body.velocity.y == 0:
                return 5.0 * env.dt

    return -5.0 * env.dt

def face_right_direction_reward(env: WarehouseBrawl) -> float:
    """Punish facing away from the opponent."""
    player: Player = env.objects["player"]
    opponent: Player = env.objects["opponent"]

    dx = opponent.body.position.x - player.body.position.x

    if dx >= 0 and player.facing == Facing.LEFT:
        return -2.5 * env.dt
    elif dx < 0 and player.facing == Facing.RIGHT:
        return -2.5 * env.dt
    return 0.0

def jump_recovery_reward(env: WarehouseBrawl) -> float:
    player: Player = env.objects["player"]

    x = player.body.position.x

    y_pos = player.body.position.y
    y_vel = player.body.velocity.y

    if x < 0 and 2.85 < y_pos:
        if y_vel > 0:
            return -10.0 * env.dt
    elif x > 0 and 7.0 < y_pos:
        if y_vel > 0:
            return -10.0 * env.dt
    return 0.0

def return_to_platform_reward(env: WarehouseBrawl) -> float:
    """Reward staying above or on the main platforms."""
    player: Player = env.objects["player"]
    x = player.body.position.x
    if (-7.0 < x < -2.0) or (2.0 < x < 7.0) or (player.body.velocity.y <= 0 and abs(x) < 2.0) and player.body.position.y > -4.0:
        return env.dt
    elif abs(x) >= 7.0:
        return -11.0 * env.dt
    else:
        return -8.0 * env.dt

def spike_reward(env: WarehouseBrawl) -> float:
    """Rewards spiking opponents when theyre off the platform."""
    player: Player = env.objects["player"]
    opponent: Player = env.objects["opponent"]
    xp = player.body.position.x
    yp = player.body.position.y
    xo = opponent.body.position.x
    yo= opponent.body.position.y

    # If our player is directly above opponent
    if (abs(xp-xo) < 1) and (yp < yo):
        # If using ground pound
        if (isinstance(player.state, AttackState) and player.state.move_type in [MoveType.DAIR, MoveType.DSIG, MoveType.DLIGHT]):
                # If we still have a jump
                if isinstance(player.state, InAirState) and player.state.jumps_left > 0:
                    # If opponent takes damage this frame
                    if opponent.damage_taken_this_frame > 0:
                        # If opponent is off the platform
                        if abs(xo) > 7.0 and abs(xo) < 2.0:
                            return 22.0 * env.dt
                        return 15.0 * env.dt
                    else:
                        return -4.0 * env.dt
                return -20.0 * env.dt
    return 0.0

def dodge_attack_reward(env: WarehouseBrawl) -> float:
    """Rewards dodging when the opponent is attacking."""
    player: Player = env.objects["player"]
    opponent: Player = env.objects["opponent"]
    dx = player.body.position.x - opponent.body.position.x
    dy = player.body.position.y - opponent.body.position.y
    distance = math.sqrt(dx**2 + dy**2)
    if isinstance(player.state, DodgeState) and distance < 0.8:
        if isinstance(opponent.state, AttackState):
            return 4.0 * env.dt
        return -4.0 * env.dt
    return 0.0

def combo_reward(env: WarehouseBrawl) -> float:
    """
    Rewards landing consecutive hits in quick succession (combos).
    Tracks hits within a time window and rewards combo extensions.
    """
    player: Player = env.objects["player"]
    opponent: Player = env.objects["opponent"]
    
    # Initialize combo tracking on player
    if not hasattr(player, 'combo_hits'):
        player.combo_hits = 0
        player.combo_damage = 0.0
        player.last_hit_frame = -100

    reward = 0.0
    current_frame = env.steps
    frames_since_last_hit = current_frame - player.last_hit_frame
    
    # Combo window: 30 frames (~1 second at 30fps)
    COMBO_WINDOW = 30
    
    # Check if opponent just got hit
    if opponent.damage_taken_this_frame > 0:
        # Within combo window - extend combo
        if frames_since_last_hit < COMBO_WINDOW:
            player.combo_hits += 1
            player.combo_damage += opponent.damage_taken_this_frame
            
            # Reward scales with combo length
            if player.combo_hits == 2:
                reward = 5.0  # Started a combo
            elif player.combo_hits == 3:
                reward = 10.0  # 3-hit combo
            elif player.combo_hits == 4:
                reward = 15.0  # 4-hit combo
            elif player.combo_hits >= 5:
                reward = 25.0 + (player.combo_hits - 5) * 10.0  # 5+ hit combo
        else:
            # Reset combo - new hit chain
            player.combo_hits = 1
            player.combo_damage = opponent.damage_taken_this_frame
        
        player.last_hit_frame = current_frame
    
    # Reset combo if window expired
    elif frames_since_last_hit > COMBO_WINDOW and player.combo_hits > 0:
        player.combo_hits = 0
        player.combo_damage = 0.0
    
    return reward * env.dt

def recovery_reward(env: WarehouseBrawl) -> float:
    player: Player = env.objects["player"]

    y_pos = player.body.position.y
    y_vel = player.body.velocity.y

    if 2.85 < y_pos:
        if y_vel > 0:
            return -30.0 * env.dt

    return 0.0

def string_reward(env: WarehouseBrawl) -> float:
    """
    Rewards hitting stunned opponents (true combos/strings).
    """
    player: Player = env.objects["player"]
    opponent: Player = env.objects["opponent"]
    
    # If we hit opponent while they're in stun (can't escape)
    if opponent.damage_taken_this_frame > 0 and isinstance(opponent.state, StunState):
        return 3.5 * env.dt
    
    return 0.0

def combo_finisher_reward(env: WarehouseBrawl) -> float:
    """
    Rewards finishing combos with heavy/signature moves.
    """
    player: Player = env.objects["player"]
    opponent: Player = env.objects["opponent"]
    
    # Must have active combo
    if not hasattr(player, 'combo_hits') or player.combo_hits < 2:
        return 0.0
    
    reward = 0.0
    
    # Check if using a finisher move
    if isinstance(player.state, AttackState) and hasattr(player.state, 'move_type'):
        move_type = player.state.move_type
        
        # Heavy attacks as finishers
        if move_type in [MoveType.NSIG, MoveType.DSIG, MoveType.SSIG]:
            reward = 10.0 * player.combo_hits
        
        # Spike finisher
        elif move_type == MoveType.GROUNDPOUND:
            reward = 15.0 * player.combo_hits
        
        # Recovery finisher (off-stage)
        elif move_type == MoveType.RECOVERY and abs(opponent.body.position.x) > 6.0:
            reward = 12.0 * player.combo_hits
    
    return reward * env.dt


def punish_combo_drop(env: WarehouseBrawl) -> float:
    """
    Punishes dropping combos (not following up after hitting).
    """
    player: Player = env.objects["player"]
    opponent: Player = env.objects["opponent"]
    
    # Must have started a combo
    if not hasattr(player, 'combo_hits') or player.combo_hits < 2:
        return 0.0
    
    current_frame = env.steps
    frames_since_last_hit = current_frame - player.last_hit_frame
    
    # If opponent recovered from stun and we didn't follow up
    if 15 < frames_since_last_hit < 30:
        if isinstance(opponent.state, (StandingState, WalkingState, InAirState)):
            if not isinstance(player.state, AttackState):
                # We had a chance to continue but didn't
                return -8.0 * env.dt
    
    return 0.0

def approach_opponent_reward(env: WarehouseBrawl) -> float:
    player: Player = env.objects["player"]
    opponent: Player = env.objects["opponent"]

    xo = opponent.body.position.x
    xp = player.body.position.x
    yo = opponent.body.position.y
    yp = player.body.position.y

    keys = player.input.key_status
    jump = keys["space"].held

    if ((yo >= yp and not isinstance(player.state, InAirState)) or isinstance(opponent.state, KOState)) and jump:
        return -3.0 * env.dt

    if not isinstance(opponent.state, KOState):
        if player.damage_taken_this_stock < 50:
            if (xo < 6.8 and xo > 1.8 and xp < 6.8 and xp > 1.8) or (xo > -6.8 and xo < -1.8 and xp > -6.8 and xp < -1.8):
                if (xo > xp and player.body.velocity.x > 0) or abs(xp-xo) < 0.5:
                    return 3.0 * env.dt
                if (xo < xp and player.body.velocity.x < 0) or abs(xp-xo) < 0.5:
                    return 3.0 * env.dt
                if yo < yp and player.body.velocity.y < 0 and opponent.body.velocity.y < 0:
                    return 3.0 * env.dt
    return 0.0


def self_preservation_reward(env: WarehouseBrawl) -> float:
    """Reward getting back to safety when in danger."""
    player: Player = env.objects["player"]
    
    x, y = player.body.position.x, player.body.position.y
    in_danger = y > 3.0 or abs(x) > 7.0 or (-2.0 < x < 2.0 and y > 0.5)
    
    if not in_danger:
        return 0.0
    
    reward = 0.0
    
    # Reward moving toward safety
    if y > 3.0:  # Too low
        # Reward upward velocity
        if player.body.velocity.y < 0:
            reward += 12.0
        
        # Reward using recovery
        if isinstance(player.state, AttackState) and hasattr(player.state, 'move_type'):
            if player.state.move_type == MoveType.RECOVERY:
                reward += 15.0
    
    # Reward moving toward platforms from gap
    if -2.0 < x < 2.0:
        # Moving left toward left platform
        if x < 0 and player.body.velocity.x < 0:
            reward += 5.0
        # Moving right toward right platform
        elif x > 0 and player.body.velocity.x > 0:
            reward += 5.0
    
    # Reward moving inward from edges
    if x < -7.0 and player.body.velocity.x > 0:
        reward += 5.0
    elif x > 7.0 and player.body.velocity.x < 0:
        reward += 5.0
    
    if player.is_on_floor():
        reward += 10.0
    
    return reward * env.dt

def off_screen_penalty(env: WarehouseBrawl) -> float:
    """Strong penalty for going off screen."""
    player: Player = env.objects["player"]
    
    reward = 0.0
    x, y = player.body.position.x, player.body.position.y
    
    # Escalating penalties based on danger
    if y > 7.0:  # Very far off screen
        reward -= 50.0 * env.dt
    elif y > 5.0:  # Off screen
        reward -= 20.0 * env.dt
    elif y > 4.2:  # Danger zone
        reward -= 8.0 * env.dt
    
    # Lateral boundaries
    if abs(x) > 8.0:  # Very far off
        reward -= 20.0 * env.dt
    elif abs(x) > 7.1:  # Off sides
        reward -= 7.0 * env.dt
    
    return reward

def map_safety_reward(env: WarehouseBrawl) -> float:
    """Stronger rewards for staying safe."""
    player: Player = env.objects["player"]
    x = player.body.position.x
    y = player.body.position.y

    reward = 0.0

    # STRONG punish for gap area
    if -2.0 < x < 2.0 and y > 0.5:
        reward -= 20.0 * env.dt  # Increased from 10.0

    # STRONG punish for falling
    if y > 4.0:
        reward -= 100.0 * env.dt  # Increased from 50.0

    # STRONG reward for safe platforms
    if (-7.0 < x < -2.0 and y < 1.5) or (2.0 < x < 7.0 and y < 1.5):
        reward += 10.0 * env.dt  # Increased from 5.0
    
    return reward

def input_spam_penalty(env: WarehouseBrawl) -> float:
    """Penalize pressing too many buttons at once."""
    player: Player = env.objects["player"]
    
    # Count number of active inputs
    active_inputs = (player.cur_action > 0.5).sum()
    
    if active_inputs > 3:
        return -5.0 * env.dt
    elif active_inputs > 4:
        return -10.0 * env.dt
    
    return 0.0

def damage_diff_reward(env: WarehouseBrawl) -> float:
    player = env.objects["player"]
    opponent = env.objects["opponent"]
    return (opponent.damage_taken_this_frame - player.damage_taken_this_frame) * 0.5

def neutral_control_reward(env: WarehouseBrawl) -> float:
    player = env.objects["player"]
    opponent = env.objects["opponent"]
    dx = abs(player.body.position.x - opponent.body.position.x)
    safe_range = 1.5 < dx < 3.0  # “whiff punish” zone
    if safe_range and player.is_on_floor():
        return 2.0 * env.dt
    return 0.0

def punish_window_reward(env: WarehouseBrawl) -> float:
    player = env.objects["player"]
    opponent = env.objects["opponent"]
    
    if not hasattr(player, 'just_dodged_frame'):
        player.just_dodged_frame = -100
    
    reward = 0.0
    frame = env.steps
    
    # Detect successful dodge near attack
    if isinstance(opponent.state, AttackState) and isinstance(player.state, DodgeState):
        if abs(player.body.position.x - opponent.body.position.x) < 1.0:
            player.just_dodged_frame = frame
    
    # If we hit opponent within ~15 frames after dodge
    if opponent.damage_taken_this_frame > 0 and frame - player.just_dodged_frame < 15:
        reward += 20.0 * env.dt
    
    return reward

def survival_reward(env: WarehouseBrawl) -> float:
    player: Player = env.objects["player"]
    if player.stocks > 0:
        return 0.5 * env.dt  # small positive reward every frame alive
    return 0.0

def taunt_and_drop_penalty(env: WarehouseBrawl) -> float:
    """Penalize taunting. and dropping weapon"""
    player: Player = env.objects["player"]
    keys = player.input.key_status

    if keys["h"].held:
        return -5.0 * env.dt
    if keys["g"].held:
        return -5.0 * env.dt
    return 0.0

def action_consistency_reward(env: WarehouseBrawl) -> float:
    """Reward holding inputs instead of button mashing."""
    player: Player = env.objects["player"]
    
    # Track previous action
    if not hasattr(player, 'prev_action'):
        player.prev_action = player.cur_action.copy()
        return 0.0
    
    # Calculate how similar current action is to previous
    similarity = np.sum(player.cur_action == player.prev_action) / len(player.cur_action)
    
    player.prev_action = player.cur_action.copy()
    
    # Reward consistency (but not too much - we still want adaptability)
    if similarity > 0.7:
        return 1.0 * env.dt
    
    return 0.0

def win_reward(env: WarehouseBrawl) -> float:
    player: Player = env.objects["player"]
    opponent: Player = env.objects["opponent"]
    
    if opponent.stocks == 0:
<<<<<<< HEAD
        return 30 * env.dt
    return 0.0
    
def stay_on_stage_reward(env: WarehouseBrawl) -> float:
    player = env.objects["player"]
    x, y = player.body.position.x, player.body.position.y

    if abs(x) > 6.5:
        return -40.0 * env.dt
    if x > 0 and y > 0.85:
        return -15.0 * env.dt
    if x < 0 and y > 2.85:
        return -15.0 * env.dt
    return 0.0

def return_low_jumps_reward(env: WarehouseBrawl) -> float:
    player = env.objects["player"]
    x = player.body.position.x

    if isinstance(player.state, InAirState):
        if hasattr(player.state, 'jumps_left') and hasattr(player.state, 'recoveries_left') and player.state.recoveries_left + player.state.jumps_left <= 1 and (abs(x) > 7.0 or abs(x) < 2.0):
            return -18.0 * env.dt 
    return 0.0
    
def damage_dealt_reward(env: WarehouseBrawl) -> float:
    opponent = env.objects["opponent"]
    if isinstance(opponent.state, KOState):
        return 12.0 * env.dt
    return opponent.damage_taken_this_frame * env.dt

def stock_loss_penalty(env: WarehouseBrawl) -> float:
    player = env.objects["player"]
    if player.stocks == 0:
        return -100.0 * env.dt
    if isinstance(player.state, KOState):
        return -50.0 * env.dt
    return 0.0
def reward_heavy_attack(env: WarehouseBrawl) -> float:
    player = env.objects["player"]
    opponent = env.objects["opponent"]
    if isinstance(player.state, AttackState) and player.state.move_type in [MoveType.NSIG, MoveType.DSIG, MoveType.SSIG]:
        if opponent.damage_taken_this_frame > 0 and opponent.damage_taken_this_stock >= 45:
            return 6.0 * env.dt
        return -6.0 * env.dt

=======
        return 1000 * env.dt
>>>>>>> a9a987e1
    return 0.0

def conflicting_keys_penalty(env: WarehouseBrawl) -> float:
    """Penalize holding opposite directional keys at the same time."""
    player: Player = env.objects["player"]
    keys = player.input.key_status

    penalty = 0.0

    # Horizontal conflict: A (left) and D (right)
    if keys["A"].held and keys["D"].held:
        penalty -= 2.0 * env.dt

    # Vertical conflict: W (up) and S (down)
    if keys["W"].held and keys["S"].held:
        penalty -= 2.0 * env.dt

    return penalty

def low_jump_penalty(env: WarehouseBrawl) -> float:
    player = env.objects["player"]
    x = player.body.position.x

    if isinstance(player.state, InAirState):
        if hasattr(player.state, 'jumps_left') and player.state.jumps_left == 0:
            return -1.2 * env.dt 
    return 0.0

def wiff_penalty(env: WarehouseBrawl) -> float:
    player = env.objects["player"]
    opponent = env.objects["opponent"]
    if isinstance(player.state, KOState):
        return -10.0 * env.dt
    return 0.1 * env.dt


    

    

'''
Add your dictionary of RewardFunctions here using RewTerms
'''
def gen_reward_manager():
    reward_functions = {
<<<<<<< HEAD
        #'map_safety_reward': RewTerm(func=map_safety_reward, weight=1.0),
=======
        'recovery_reward': RewTerm(func=recovery_reward, weight=1.0),
        'map_safety_reward': RewTerm(func=map_safety_reward, weight=1.0),
>>>>>>> a9a987e1
        'approach_opponent_reward': RewTerm(func=approach_opponent_reward, weight=1.0),
        'smart_attack_reward': RewTerm(func=smart_attack_reward, weight=1.0),
        #'jump_recovery_reward': RewTerm(func=jump_recovery_reward, weight=1.0),
        #'off_screen_penalty': RewTerm(func=off_screen_penalty, weight=1.0),
        #'damage_interaction_reward': RewTerm(func=damage_interaction_reward, weight=1.0),
        'return_to_platform_reward': RewTerm(func=return_to_platform_reward, weight=1.0),
        #'spike_reward': RewTerm(func=spike_reward, weight=1.0),
        'dodge_attack_reward': RewTerm(func=dodge_attack_reward, weight=1.0),
        #'combo_reward': RewTerm(func=combo_reward, weight=1.0),
        'string_reward': RewTerm(func=string_reward, weight=1.0),
        #'combo_finisher_reward': RewTerm(func=combo_finisher_reward, weight=1.0),
        #'punish_combo_drop': RewTerm(func=punish_combo_drop, weight=1.0),
        #'self_preservation_reward': RewTerm(func=self_preservation_reward, weight=1.0),
        #'input_spam_penalty': RewTerm(func=input_spam_penalty, weight=1.0),
        #'damage_diff_reward': RewTerm(func=damage_diff_reward, weight=1.0),
        #'neutral_control_reward': RewTerm(func=neutral_control_reward, weight=1.0),
        #'punish_window_reward': RewTerm(func=punish_window_reward, weight=1.0),
        'taunt_and_drop_penalty': RewTerm(func=taunt_and_drop_penalty, weight=1.0),
        #'action_consistency_reward': RewTerm(func=action_consistency_reward, weight=1.0),
        #'win_reward': RewTerm(func=win_reward, weight=1.0),
        #'stay_on_stage_reward': RewTerm(func=stay_on_stage_reward, weight=1.0),
        #'damage_dealt_reward': RewTerm(func=damage_dealt_reward, weight=1.0),
        #'return_low_jumps_reward': RewTerm(func=return_low_jumps_reward, weight=1.0),
        #'stock_loss_penalty': RewTerm(func=stock_loss_penalty, weight=1.0),
        'using_correct_attack_reward': RewTerm(func=using_correct_attack_reward, weight=1.0),
        'face_right_direction_reward': RewTerm(func=face_right_direction_reward, weight=1.0),
        'reward_heavy_attack': RewTerm(func=reward_heavy_attack, weight=1.0),
        'conflicting_keys_penalty': RewTerm(func=conflicting_keys_penalty, weight=1.0),
        'low_jump_penalty': RewTerm(func=low_jump_penalty, weight=1.0),
        'wiff_penalty': RewTerm(func=wiff_penalty, weight=1.0),



    }
    signal_subscriptions = {
        'on_win_reward': ('win_signal', RewTerm(func=on_win_reward, weight=3)),
        'on_knockout_reward': ('knockout_signal', RewTerm(func=on_knockout_reward, weight=1)),
        # 'on_combo_reward': ('hit_during_stun', RewTerm(func=on_combo_reward, weight=5)),
        'on_equip_reward': ('weapon_equip_signal', RewTerm(func=on_equip_reward, weight=0.5)),
        # 'on_drop_reward': ('weapon_drop_signal', RewTerm(func=on_drop_reward, weight=15))
    }
    return RewardManager(reward_functions, signal_subscriptions)

# -------------------------------------------------------------------------
# ----------------------------- MAIN FUNCTION -----------------------------
# -------------------------------------------------------------------------
'''
The main function runs training. You can change configurations such as the Agent type or opponent specifications here.
'''
if __name__ == '__main__':
    # Create agent
    my_agent = CustomAgent(sb3_class=PPO, extractor=MLPExtractor)

    # Start here if you want to train from scratch. e.g:
    #my_agent = RecurrentPPOAgent()

    # Start here if you want to train from a specific timestep. e.g:
    #my_agent = RecurrentPPOAgent(file_path='checkpoints/experiment_3/rl_model_120006_steps.zip')

    # Reward manager
    reward_manager = gen_reward_manager()
    # Self-play settings
    selfplay_handler = SelfPlayRandom(
        partial(type(my_agent)), # Agent class and its keyword arguments
                                 # type(my_agent) = Agent class
    )

    # Set save settings here:
    save_handler = SaveHandler(
        agent=my_agent, # Agent to save
<<<<<<< HEAD
        save_freq=1_000_000, # Save frequency
=======
        save_freq=10_000, # Save frequency
>>>>>>> a9a987e1
        max_saved=40, # Maximum number of saved models
        save_path='checkpoints', # Save path
        run_name='experiment_based_Minimal_v7',
        mode=SaveHandlerMode.FORCE  # Save mode, FORCE or RESUME
    )

    # Set opponent settings here:
    opponent_specification = {
                    'self_play': (8, selfplay_handler),
                    'constant_agent': (0.5, partial(ConstantAgent)),
                    'based_agent': (1.5, partial(BasedAgent)),
                }
    opponent_cfg = OpponentsCfg(opponents=opponent_specification)

    train(my_agent,
        reward_manager,
        save_handler,
        opponent_cfg,
        CameraResolution.LOW,
        train_timesteps=20_000_000,
        train_logging=TrainLogging.PLOT
    )<|MERGE_RESOLUTION|>--- conflicted
+++ resolved
@@ -1012,55 +1012,7 @@
     opponent: Player = env.objects["opponent"]
     
     if opponent.stocks == 0:
-<<<<<<< HEAD
-        return 30 * env.dt
-    return 0.0
-    
-def stay_on_stage_reward(env: WarehouseBrawl) -> float:
-    player = env.objects["player"]
-    x, y = player.body.position.x, player.body.position.y
-
-    if abs(x) > 6.5:
-        return -40.0 * env.dt
-    if x > 0 and y > 0.85:
-        return -15.0 * env.dt
-    if x < 0 and y > 2.85:
-        return -15.0 * env.dt
-    return 0.0
-
-def return_low_jumps_reward(env: WarehouseBrawl) -> float:
-    player = env.objects["player"]
-    x = player.body.position.x
-
-    if isinstance(player.state, InAirState):
-        if hasattr(player.state, 'jumps_left') and hasattr(player.state, 'recoveries_left') and player.state.recoveries_left + player.state.jumps_left <= 1 and (abs(x) > 7.0 or abs(x) < 2.0):
-            return -18.0 * env.dt 
-    return 0.0
-    
-def damage_dealt_reward(env: WarehouseBrawl) -> float:
-    opponent = env.objects["opponent"]
-    if isinstance(opponent.state, KOState):
-        return 12.0 * env.dt
-    return opponent.damage_taken_this_frame * env.dt
-
-def stock_loss_penalty(env: WarehouseBrawl) -> float:
-    player = env.objects["player"]
-    if player.stocks == 0:
-        return -100.0 * env.dt
-    if isinstance(player.state, KOState):
-        return -50.0 * env.dt
-    return 0.0
-def reward_heavy_attack(env: WarehouseBrawl) -> float:
-    player = env.objects["player"]
-    opponent = env.objects["opponent"]
-    if isinstance(player.state, AttackState) and player.state.move_type in [MoveType.NSIG, MoveType.DSIG, MoveType.SSIG]:
-        if opponent.damage_taken_this_frame > 0 and opponent.damage_taken_this_stock >= 45:
-            return 6.0 * env.dt
-        return -6.0 * env.dt
-
-=======
         return 1000 * env.dt
->>>>>>> a9a987e1
     return 0.0
 
 def conflicting_keys_penalty(env: WarehouseBrawl) -> float:
@@ -1106,12 +1058,8 @@
 '''
 def gen_reward_manager():
     reward_functions = {
-<<<<<<< HEAD
-        #'map_safety_reward': RewTerm(func=map_safety_reward, weight=1.0),
-=======
         'recovery_reward': RewTerm(func=recovery_reward, weight=1.0),
         'map_safety_reward': RewTerm(func=map_safety_reward, weight=1.0),
->>>>>>> a9a987e1
         'approach_opponent_reward': RewTerm(func=approach_opponent_reward, weight=1.0),
         'smart_attack_reward': RewTerm(func=smart_attack_reward, weight=1.0),
         #'jump_recovery_reward': RewTerm(func=jump_recovery_reward, weight=1.0),
@@ -1182,11 +1130,7 @@
     # Set save settings here:
     save_handler = SaveHandler(
         agent=my_agent, # Agent to save
-<<<<<<< HEAD
-        save_freq=1_000_000, # Save frequency
-=======
         save_freq=10_000, # Save frequency
->>>>>>> a9a987e1
         max_saved=40, # Maximum number of saved models
         save_path='checkpoints', # Save path
         run_name='experiment_based_Minimal_v7',
